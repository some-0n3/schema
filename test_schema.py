--- conflicted
+++ resolved
@@ -680,8 +680,7 @@
     s = {"k": int, "d": {"k": int, "l": [{"l": [int]}]}}
     v = {"k": 1, "d": {"k": 2, "l": [{"l": [3, 4, 5]}]}}
     d = MySchema(s).validate(v)
-<<<<<<< HEAD
-    assert d['k'] == 2 and d['d']['k'] == 3 and d['d']['l'][0]['l'] == [4, 5, 6]
+    assert d["k"] == 2 and d["d"]["k"] == 3 and d["d"]["l"][0]["l"] == [4, 5, 6]
 
 
 def test_empty():
@@ -767,8 +766,6 @@
     oth = Schema([Schema(v), Schema(Schema(v))])
     w1, w2 = oth._worker._schema._schema_seq
     assert w1 is w2 is v
-=======
-    assert d["k"] == 2 and d["d"]["k"] == 3 and d["d"]["l"][0]["l"] == [4, 5, 6]
 
 
 def test_json_schema():
@@ -968,5 +965,4 @@
 def test_json_schema_not_a_dict():
     s = Schema(int)
     with raises(ValueError):
-        s.json_schema()
->>>>>>> df9e857e
+        s.json_schema()