"""schema is a library for validating Python data structures, such as those
obtained from config-files, forms, external services or command-line
parsing, converted from JSON/YAML (or something else) to Python data-types."""

import re

try:
    from contextlib import ExitStack
except ImportError:
    from contextlib2 import ExitStack

__version__ = "0.6.8"
__all__ = [
    "Schema",
    "And",
    "Or",
    "Regex",
    "Optional",
    "Use",
    "Forbidden",
    "Const",
    "SchemaError",
    "SchemaWrongKeyError",
    "SchemaMissingKeyError",
    "SchemaForbiddenKeyError",
    "SchemaUnexpectedTypeError",
    "SchemaOnlyOneAllowedError",
]


class SchemaError(Exception):
    """Error during Schema validation."""

    def __init__(self, autos, errors=None):
        self.autos = autos if type(autos) is list else [autos]
        self.errors = errors if type(errors) is list else [errors]
        Exception.__init__(self, self.code)

    @property
    def code(self):
        """
        Removes duplicates values in auto and error list.
        parameters.
        """

        def uniq(seq):
            """
            Utility function that removes duplicate.
            """
            seen = set()
            seen_add = seen.add
            # This way removes duplicates while preserving the order.
            return [x for x in seq if x not in seen and not seen_add(x)]

        data_set = uniq(i for i in self.autos if i is not None)
        error_list = uniq(i for i in self.errors if i is not None)
        if error_list:
            return "\n".join(error_list)
        return "\n".join(data_set)


class SchemaWrongKeyError(SchemaError):
    """Error Should be raised when an unexpected key is detected within the
    data set being."""

    pass


class SchemaMissingKeyError(SchemaError):
    """Error should be raised when a mandatory key is not found within the
    data set being validated"""

    pass


class SchemaOnlyOneAllowedError(SchemaError):
    """Error should be raised when an only_one Or key has multiple matching candidates"""

    pass


class SchemaForbiddenKeyError(SchemaError):
    """Error should be raised when a forbidden key is found within the
    data set being validated, and its value matches the value that was specified"""

    pass


class SchemaUnexpectedTypeError(SchemaError):
    """Error should be raised when a type mismatch is detected within the
    data set being validated."""

    pass


def _merge_cls(base, extension):
    """Merge a basic `Schema` and an extension class."""
    if issubclass(extension, base):
        return extension
    return type(base.__name__, (base, extension), {})


def _base_cls(cls):
    """Get the basic `Schema` class."""
    extensions = (Iterable, Dictionary, Callable, Type, Value)
    return next(c for c in cls.mro() if issubclass(c, Schema) and not issubclass(c, extensions))


class Schema(object):
    """
    Entry point of the library, use this class to instantiate validation
    schema for the data that will be validated.
    """

    def __new__(cls, *args, **kwargs):
        if not args:
            return super(Schema, cls).__new__(cls)
        # choose a base class based on the arguments
        schema = args[0]
        if len(args) > 3:
            raise TypeError("__new__() takes between one and four " "arguments, but %s were given" % len(args))
        for name, value in zip(("error", "ignore_extra_keys"), args[1:]):
            if name in kwargs:
                raise TypeError("__new__() got multiple values" " for argument '%s'" % name)
            kwargs[name] = value
        flavor = _priority(schema)
        if flavor == ITERABLE:
            cls = _merge_cls(cls, Iterable)
        if flavor == DICT:
            cls = _merge_cls(cls, Dictionary)
        if flavor == TYPE:
            cls = _merge_cls(cls, Type)
        if flavor == VALIDATOR and isinstance(schema, Schema):
            # remove empty schema wrappings (part 1)
            if _base_cls(type(schema)) != Schema:
                return super(Schema, cls).__new__(cls)
            s_error = kwargs.get("error", None)
            o_error = getattr(schema, "_error", None)
            if not s_error or not o_error:
                kwargs["error"] = s_error or o_error
                schema = schema._schema
                return cls(schema, **kwargs)
        if flavor == CALLABLE:
            cls = _merge_cls(cls, Callable)
        if flavor == COMPARABLE:
            cls = _merge_cls(cls, Value)
        return super(Schema, cls).__new__(cls)

    def __init__(self, schema, error=None, ignore_extra_keys=False):
        if isinstance(schema, Schema) and _base_cls(type(schema)) == Schema:
            # remove empty schema wrappings (part 2)
            if not error or not schema._error:
                error = error or schema._error
                schema = schema._schema
        self._schema = schema
        self._error = error
        self._ignore_extra_keys = ignore_extra_keys

    def __repr__(self):
        # hide `Iterable`, `Dictionary`, `Callable`, 'Type' and `Value`
        base = _base_cls(type(self))
        return "%s(%r)" % (base.__name__, self._schema)

    @staticmethod
    def _dict_key_priority(s):
        """Return priority for a given key object."""
        if isinstance(s, Hook):
            return _priority(s._schema) - 0.5
        if isinstance(s, Optional):
            return _priority(s._schema) + 0.5
        return _priority(s)

    @staticmethod
    def _is_optional_type(s):
        """Return True if the given key is optional (does not have to be found"""
        return any(isinstance(s, optional_type) for optional_type in [Optional, Hook])

    def is_valid(self, data):
        """Return whether the given data has passed all the validations
        that were specified in the given schema.
        """
        try:
            self.validate(data)
        except SchemaError:
            return False
        else:
            return True

    def validate(self, data):
        try:
            return self._schema.validate(data)
        except SchemaError as x:
            raise SchemaError([None] + x.autos, [self._error] + x.errors)
        except BaseException as x:
            raise SchemaError(
                "%r.validate(%r) raised %r" % (self._schema, data, x), self._error.format(data) if self._error else None
            )

    def json_schema(self, schema_id=None, is_main_schema=True):
        """Generate a draft-07 JSON schema dict representing the Schema.
        This method can only be called when the Schema's value is a dict.
        This method must be called with a schema_id. Calling it without one
        is used in a recursive context for sub schemas."""
        Schema = self.__class__
        constr = _base_cls(type(self))
        s = self._schema
        i = self._ignore_extra_keys
        flavor = _priority(s)

        if flavor != DICT and is_main_schema:
            raise ValueError("The main schema must be a dict.")

        if flavor == TYPE:
            # Handle type
            return {"type": {int: "integer", float: "number", bool: "boolean"}.get(s, "string")}
        elif flavor == ITERABLE and len(s) == 1:
            # Handle arrays of a single type or dict schema
            return {"type": "array", "items": constr(s[0]).json_schema(is_main_schema=False)}
        elif isinstance(s, Or):
            # Handle Or values
            values = [constr(or_key).json_schema(is_main_schema=False) for or_key in s._args]
            any_of = []
            for value in values:
                if value not in any_of:
                    any_of.append(value)
            return {"anyOf": any_of}

        if flavor != DICT:
            # If not handled, do not check
            return {}

        if is_main_schema and not schema_id:
            raise ValueError("schema_id is required.")

        # Handle dict
        required_keys = []
        expanded_schema = {}
        for key in s:
            if isinstance(key, Hook):
                continue

            if isinstance(s[key], Schema):
                sub_schema = s[key]
            else:
                sub_schema = constr(s[key], ignore_extra_keys=i)
            sub_schema_json = sub_schema.json_schema(is_main_schema=False)

            is_optional = False
            if isinstance(key, Optional):
                key = key._schema
                is_optional = True

            if isinstance(key, str):
                if not is_optional:
                    required_keys.append(key)
                expanded_schema[key] = sub_schema_json
            elif isinstance(key, Or):
                for or_key in key._args:
                    expanded_schema[or_key] = sub_schema_json
        schema_dict = {
            "type": "object",
            "properties": expanded_schema,
            "required": required_keys,
            "additionalProperties": i,
        }
        if is_main_schema:
            schema_dict.update({"id": schema_id, "$schema": "http://json-schema.org/draft-07/schema#"})
        return schema_dict


class Iterable(Schema):
    def __init__(self, schema, error=None, ignore_extra_keys=False):
        super(Iterable, self).__init__(schema, error=error, ignore_extra_keys=ignore_extra_keys)
        constr = _base_cls(type(self))
        self._iter_sub = constr(type(self._schema), error=self._error)
        self._elem_sub = Or(*self._schema, error=self._error, schema=constr, ignore_extra_keys=ignore_extra_keys)

    def validate(self, data):
        data = self._iter_sub.validate(data)
        val_func = self._elem_sub.validate
        return type(data)(val_func(d) for d in data)


class Dictionary(Schema):
    def __init__(self, schema, error=None, ignore_extra_keys=False):
        super(Dictionary, self).__init__(schema, error=error, ignore_extra_keys=ignore_extra_keys)
        constr = _base_cls(type(self))
        schema = self._schema
        error = self._error
        self._type_sub = constr(dict, error=error)
        sorted_keys = sorted(schema, key=self._dict_key_priority)
        self._sorted = [
            (
                k,
                constr(k, error=error),
                constr(schema[k], error=error)
                if isinstance(k, Hook)
                else constr(schema[k], error=error, ignore_extra_keys=ignore_extra_keys),
            )
            for k in sorted_keys
        ]
        self._reset_keys = tuple(k for k in sorted_keys if hasattr(k, "reset"))
        self._defaults = {k for k in schema if isinstance(k, Optional) and hasattr(k, "default")}
        self._required = {k for k in schema if not self._is_optional_type(k)}

    def validate(self, data):
        e = self._error
        exitstack = ExitStack()

        data = self._type_sub.validate(data)
        new = type(data)()  # new - is a dict of the validated values
        coverage = set()  # matched schema keys
        # for each key and value find a schema entry matching them, if any
        for skey in self._reset_keys:
            exitstack.callback(skey.reset)

        with exitstack:
            # Evaluate dictionaries last
            data_items = sorted(data.items(), key=lambda value: isinstance(value[1], dict))
            for key, value in data_items:
                for skey, kschema, vschema in self._sorted:
                    try:
                        nkey = kschema.validate(key)
                    except SchemaError:
                        pass
                    else:
                        if isinstance(skey, Hook):
                            # As the content of the value makes little sense for
                            # keys with a hook, we reverse its meaning:
                            # we will only call the handler if the value does match
                            # In the case of the forbidden key hook,
                            # we will raise the SchemaErrorForbiddenKey exception
                            # on match, allowing for excluding a key only if its
                            # value has a certain type, and allowing Forbidden to
                            # work well in combination with Optional.
                            try:
                                nvalue = vschema.validate(value)
                            except SchemaError:
                                continue
                            skey.handler(nkey, data, e)
                        else:
                            try:
                                nvalue = vschema.validate(value)
                            except SchemaError as x:
                                raise SchemaError(["Key '%s' error:" % nkey] + x.autos, [e] + x.errors)
                            else:
                                new[nkey] = nvalue
                                coverage.add(skey)
                                break
        if not self._required.issubset(coverage):
            missing_keys = self._required - coverage
            s_missing_keys = ", ".join(sorted(repr(k) for k in missing_keys))
            raise SchemaMissingKeyError("Missing key%s: %s" % (_plural_s(missing_keys), s_missing_keys), e)
        if not self._ignore_extra_keys and (len(new) != len(data)):
            wrong_keys = set(data.keys()) - set(new.keys())
            s_wrong_keys = ", ".join(sorted(repr(k) for k in wrong_keys))
            raise SchemaWrongKeyError(
                "Wrong key%s %s in %r" % (_plural_s(wrong_keys), s_wrong_keys, data), e.format(data) if e else None
            )

        # Apply default-having optionals that haven't been used:
        defaults = self._defaults - coverage
        for default in defaults:
            new[default.key] = default.default() if callable(default.default) else default.default

        return new


class Type(Schema):
    def validate(self, data):
        s = self._schema
        if isinstance(data, s) and not (isinstance(data, bool) and s == int):
            return data
        e = self._error
        raise SchemaUnexpectedTypeError(
            "%r should be instance of %r" % (data, s.__name__), e.format(data) if e else None
        )


class Callable(Schema):
    def __init__(self, schema, **kwargs):
        super(Callable, self).__init__(schema, **kwargs)
        self._func_name = _callable_str(self._schema)

    def validate(self, data):
        try:
            if self._schema(data):
                return data
        except SchemaError as x:
            raise SchemaError([None] + x.autos, [self._error] + x.errors)
        except BaseException as x:
            raise SchemaError(
                "%s(%r) raised %r" % (self._func_name, data, x), self._error.format(data) if self._error else None
            )
        raise SchemaError("%s(%r) should evaluate to True" % (self._func_name, data), self._error)


class Value(Schema):
    def validate(self, data):
        if self._schema == data:
            return data
        e = self._error
        raise SchemaError("%r does not match %r" % (self._schema, data), e.format(data) if e else None)


class And(Schema):
    """
    Utility function to combine validation directives in AND Boolean fashion.
    """

    def __new__(cls, *args, **kwargs):
        # don't do class inference
        return super(And, cls).__new__(cls)

    def __init__(self, *args, **kw):
        self._args = args
        if not set(kw).issubset({"error", "schema", "ignore_extra_keys"}):
            diff = {"error", "schema", "ignore_extra_keys"}.difference(kw)
            raise TypeError("Unknown keyword arguments %r" % list(diff))
        self._error = error = kw.get("error")
        self._ignore_extra_keys = ignore = kw.get("ignore_extra_keys", False)
        # You can pass your inherited Schema class.
        self._schema = schema = kw.get("schema", Schema)
        self._schema_seq = [schema(a, error=error, ignore_extra_keys=ignore) for a in args]

    def __repr__(self):
        return "%s(%s)" % (self.__class__.__name__, ", ".join(repr(a) for a in self._args))

    def validate(self, data):
        """
        Validate data using defined sub schema/expressions ensuring all
        values are valid.
        :param data: to be validated with sub defined schemas.
        :return: returns validated data
        """
        for s in self._schema_seq:
            data = s.validate(data)
        return data


class Or(And):
    """Utility function to combine validation directives in a OR Boolean
    fashion."""

    def __init__(self, *args, **kwargs):
        self.only_one = kwargs.pop("only_one", False)
        self.match_count = 0
        super(Or, self).__init__(*args, **kwargs)

    def reset(self):
        failed = self.match_count > 1 and self.only_one
        self.match_count = 0
        if failed:
            raise SchemaOnlyOneAllowedError(["There are multiple keys present " + "from the %r condition" % self])

    def validate(self, data):
        """
        Validate data using sub defined schema/expressions ensuring at least
        one value is valid.
        :param data: data to be validated by provided schema.
        :return: return validated data if not validation
        """
        autos, errors = [], []
        for s in self._schema_seq:
            try:
                validation = s.validate(data)
                self.match_count += 1
                if self.match_count > 1 and self.only_one:
                    break
                return validation
            except SchemaError as _x:
                autos, errors = _x.autos, _x.errors
        raise SchemaError(
            ["%r did not validate %r" % (self, data)] + autos,
            [self._error.format(data) if self._error else None] + errors,
        )


class Regex(Schema):
    """
    Enables schema.py to validate string using regular expressions.
    """

    # Map all flags bits to a more readable description
    NAMES = [
        "re.ASCII",
        "re.DEBUG",
        "re.VERBOSE",
        "re.UNICODE",
        "re.DOTALL",
        "re.MULTILINE",
        "re.LOCALE",
        "re.IGNORECASE",
        "re.TEMPLATE",
    ]

    def __init__(self, pattern_str, flags=0, error=None):
        self._pattern_str = pattern_str
        flags_list = [Regex.NAMES[i] for i, f in enumerate("{0:09b}".format(flags)) if f != "0"]  # Name for each bit

        if flags_list:
            self._flags_names = ", flags=" + "|".join(flags_list)
        else:
            self._flags_names = ""

        self._pattern = re.compile(pattern_str, flags=flags)
        self._error = error

    def __repr__(self):
        return "%s(%r%s)" % (self.__class__.__name__, self._pattern_str, self._flags_names)

    def validate(self, data):
        """
        Validated data using defined regex.
        :param data: data to be validated
        :return: return validated data.
        """
        e = self._error

        try:
            if self._pattern.search(data):
                return data
            raise SchemaError("%r does not match %r" % (self, data), e)
        except TypeError:
            raise SchemaError("%r is not string nor buffer" % data, e)


class Use(Schema):
    """
    For more general use cases, you can use the Use class to transform
    the data while it is being validate.
    """

    def __init__(self, callable_, error=None):
        if not callable(callable_):
            raise TypeError("Expected a callable, not %r" % callable_)
        super(Use, self).__init__(callable_, error=error)

    def validate(self, data):
        try:
            return self._schema(data)
        except SchemaError as x:
            raise SchemaError([None] + x.autos, [self._error.format(data) if self._error else None] + x.errors)
        except BaseException as x:
            f = _callable_str(self._schema)
            raise SchemaError("%s(%r) raised %r" % (f, data, x), self._error.format(data) if self._error else None)


COMPARABLE, CALLABLE, VALIDATOR, TYPE, DICT, ITERABLE = range(6)


def _priority(s):
    """Return priority for a given object."""
    if type(s) in (list, tuple, set, frozenset):
        return ITERABLE
    if type(s) is dict:
        return DICT
    if issubclass(type(s), type):
        return TYPE
    if hasattr(s, "validate"):
        return VALIDATOR
    if callable(s):
        return CALLABLE
    else:
        return COMPARABLE


<<<<<<< HEAD
=======
class Schema(object):
    """
    Entry point of the library, use this class to instantiate validation
    schema for the data that will be validated.
    """

    def __init__(self, schema, error=None, ignore_extra_keys=False, name=None):
        self._schema = schema
        self._error = error
        self._ignore_extra_keys = ignore_extra_keys
        self._name = name

    def __repr__(self):
        return "%s(%r)" % (self.__class__.__name__, self._schema)

    @staticmethod
    def _dict_key_priority(s):
        """Return priority for a given key object."""
        if isinstance(s, Hook):
            return _priority(s._schema) - 0.5
        if isinstance(s, Optional):
            return _priority(s._schema) + 0.5
        return _priority(s)

    @staticmethod
    def _is_optional_type(s):
        """Return True if the given key is optional (does not have to be found"""
        return any(isinstance(s, optional_type) for optional_type in [Optional, Hook])

    def is_valid(self, data):
        """Return whether the given data has passed all the validations
        that were specified in the given schema.
        """
        try:
            self.validate(data)
        except SchemaError:
            return False
        else:
            return True

    def _prepend_schema_name(self, message):
        """
        If a custom schema name has been defined, prepends it to the error
        message that gets raised when a schema error occurs.
        """
        if self._name:
            message = "{0!r} {1!s}".format(self._name, message)
        return message

    def validate(self, data):
        Schema = self.__class__
        s = self._schema
        e = self._error
        i = self._ignore_extra_keys
        flavor = _priority(s)
        if flavor == ITERABLE:
            data = Schema(type(s), error=e).validate(data)
            o = Or(*s, error=e, schema=Schema, ignore_extra_keys=i)
            return type(data)(o.validate(d) for d in data)
        if flavor == DICT:
            exitstack = ExitStack()
            data = Schema(dict, error=e).validate(data)
            new = type(data)()  # new - is a dict of the validated values
            coverage = set()  # matched schema keys
            # for each key and value find a schema entry matching them, if any
            sorted_skeys = sorted(s, key=self._dict_key_priority)
            for skey in sorted_skeys:
                if hasattr(skey, "reset"):
                    exitstack.callback(skey.reset)

            with exitstack:
                # Evaluate dictionaries last
                data_items = sorted(data.items(), key=lambda value: isinstance(value[1], dict))
                for key, value in data_items:
                    for skey in sorted_skeys:
                        svalue = s[skey]
                        try:
                            nkey = Schema(skey, error=e).validate(key)
                        except SchemaError:
                            pass
                        else:
                            if isinstance(skey, Hook):
                                # As the content of the value makes little sense for
                                # keys with a hook, we reverse its meaning:
                                # we will only call the handler if the value does match
                                # In the case of the forbidden key hook,
                                # we will raise the SchemaErrorForbiddenKey exception
                                # on match, allowing for excluding a key only if its
                                # value has a certain type, and allowing Forbidden to
                                # work well in combination with Optional.
                                try:
                                    nvalue = Schema(svalue, error=e).validate(value)
                                except SchemaError:
                                    continue
                                skey.handler(nkey, data, e)
                            else:
                                try:
                                    nvalue = Schema(svalue, error=e, ignore_extra_keys=i).validate(value)
                                except SchemaError as x:
                                    k = "Key '%s' error:" % nkey
                                    message = self._prepend_schema_name(k)
                                    raise SchemaError([message] + x.autos, [e] + x.errors)
                                else:
                                    new[nkey] = nvalue
                                    coverage.add(skey)
                                    break
            required = set(k for k in s if not self._is_optional_type(k))
            if not required.issubset(coverage):
                missing_keys = required - coverage
                s_missing_keys = ", ".join(repr(k) for k in sorted(missing_keys, key=repr))
                message = "Missing key%s: %s" % (_plural_s(missing_keys), s_missing_keys)
                message = self._prepend_schema_name(message)
                raise SchemaMissingKeyError(message, e)
            if not self._ignore_extra_keys and (len(new) != len(data)):
                wrong_keys = set(data.keys()) - set(new.keys())
                s_wrong_keys = ", ".join(repr(k) for k in sorted(wrong_keys, key=repr))
                message = "Wrong key%s %s in %r" % (_plural_s(wrong_keys), s_wrong_keys, data)
                message = self._prepend_schema_name(message)
                raise SchemaWrongKeyError(message, e.format(data) if e else None)

            # Apply default-having optionals that haven't been used:
            defaults = set(k for k in s if type(k) is Optional and hasattr(k, "default")) - coverage
            for default in defaults:
                new[default.key] = default.default() if callable(default.default) else default.default

            return new
        if flavor == TYPE:
            if isinstance(data, s) and not (isinstance(data, bool) and s == int):
                return data
            else:
                message = "%r should be instance of %r" % (data, s.__name__)
                message = self._prepend_schema_name(message)
                raise SchemaUnexpectedTypeError(message, e.format(data) if e else None)
        if flavor == VALIDATOR:
            try:
                return s.validate(data)
            except SchemaError as x:
                raise SchemaError([None] + x.autos, [e] + x.errors)
            except BaseException as x:
                message = "%r.validate(%r) raised %r" % (s, data, x)
                message = self._prepend_schema_name(message)
                raise SchemaError(message, self._error.format(data) if self._error else None)
        if flavor == CALLABLE:
            f = _callable_str(s)
            try:
                if s(data):
                    return data
            except SchemaError as x:
                raise SchemaError([None] + x.autos, [e] + x.errors)
            except BaseException as x:
                message = "%s(%r) raised %r" % (f, data, x)
                message = self._prepend_schema_name(message)
                raise SchemaError(message, self._error.format(data) if self._error else None)
            message = "%s(%r) should evaluate to True" % (f, data)
            message = self._prepend_schema_name(message)
            raise SchemaError(message, e)
        if s == data:
            return data
        else:
            message = "%r does not match %r" % (s, data)
            message = self._prepend_schema_name(message)
            raise SchemaError(message, e.format(data) if e else None)

    def json_schema(self, schema_id=None, is_main_schema=True):
        """Generate a draft-07 JSON schema dict representing the Schema.
        This method can only be called when the Schema's value is a dict.
        This method must be called with a schema_id. Calling it without one
        is used in a recursive context for sub schemas."""
        Schema = self.__class__
        s = self._schema
        i = self._ignore_extra_keys
        flavor = _priority(s)

        if flavor != DICT and is_main_schema:
            raise ValueError("The main schema must be a dict.")

        if flavor == TYPE:
            # Handle type
            return {"type": {int: "integer", float: "number", bool: "boolean"}.get(s, "string")}
        elif flavor == ITERABLE and len(s) == 1:
            # Handle arrays of a single type or dict schema
            return {"type": "array", "items": Schema(s[0]).json_schema(is_main_schema=False)}
        elif isinstance(s, Or):
            # Handle Or values
            values = [Schema(or_key).json_schema(is_main_schema=False) for or_key in s._args]
            any_of = []
            for value in values:
                if value not in any_of:
                    any_of.append(value)
            return {"anyOf": any_of}

        if flavor != DICT:
            # If not handled, do not check
            return {}

        if is_main_schema and not schema_id:
            raise ValueError("schema_id is required.")

        # Handle dict
        required_keys = []
        expanded_schema = {}
        for key in s:
            if isinstance(key, Hook):
                continue

            if isinstance(s[key], Schema):
                sub_schema = s[key]
            else:
                sub_schema = Schema(s[key], ignore_extra_keys=i)
            sub_schema_json = sub_schema.json_schema(is_main_schema=False)

            is_optional = False
            if isinstance(key, Optional):
                key = key._schema
                is_optional = True

            if isinstance(key, str):
                if not is_optional:
                    required_keys.append(key)
                expanded_schema[key] = sub_schema_json
            elif isinstance(key, Or):
                for or_key in key._args:
                    expanded_schema[or_key] = sub_schema_json
        schema_dict = {
            "type": "object",
            "properties": expanded_schema,
            "required": required_keys,
            "additionalProperties": i,
        }
        if is_main_schema:
            schema_dict.update({"id": schema_id, "$schema": "http://json-schema.org/draft-07/schema#"})
        return schema_dict


>>>>>>> 840e4ece
class Optional(Schema):
    """Marker for an optional part of the validation Schema."""

    _MARKER = object()

    def __init__(self, *args, **kwargs):
        default = kwargs.pop("default", self._MARKER)
        super(Optional, self).__init__(*args, **kwargs)
        if default is not self._MARKER:
            # See if I can come up with a static key to use for myself:
            if _priority(self._schema) != COMPARABLE:
                raise TypeError(
                    "Optional keys with defaults must have simple, "
                    "predictable values, like literal strings or ints. "
                    '"%r" is too complex.' % (self._schema,)
                )
            self.default = default
            self.key = self._schema

    def __hash__(self):
        return hash(self._schema)

    def __eq__(self, other):
        return (
            _base_cls(type(self)) is _base_cls(type(other))
            and getattr(self, "default", self._MARKER) == getattr(other, "default", self._MARKER)
            and self._schema == other._schema
        )

    def reset(self):
        if hasattr(self._schema, "reset"):
            self._schema.reset()


class Hook(Schema):
    def __init__(self, *args, **kwargs):
        self.handler = kwargs.pop("handler", lambda *args: None)
        super(Hook, self).__init__(*args, **kwargs)
        self.key = self._schema


class Forbidden(Hook):
    def __init__(self, *args, **kwargs):
        kwargs["handler"] = self._default_function
        super(Forbidden, self).__init__(*args, **kwargs)

    @staticmethod
    def _default_function(nkey, data, error):
        raise SchemaForbiddenKeyError("Forbidden key encountered: %r in %r" % (nkey, data), error)


class Const(Schema):
    def validate(self, data):
        super(Const, self).validate(data)
        return data


def _callable_str(callable_):
    if hasattr(callable_, "__name__"):
        return callable_.__name__
    return str(callable_)


def _plural_s(sized):
    return "s" if len(sized) > 1 else ""<|MERGE_RESOLUTION|>--- conflicted
+++ resolved
@@ -118,10 +118,10 @@
         # choose a base class based on the arguments
         schema = args[0]
         if len(args) > 3:
-            raise TypeError("__new__() takes between one and four " "arguments, but %s were given" % len(args))
+            raise TypeError("__new__() takes between one and four arguments, but %s were given" % len(args))
         for name, value in zip(("error", "ignore_extra_keys"), args[1:]):
             if name in kwargs:
-                raise TypeError("__new__() got multiple values" " for argument '%s'" % name)
+                raise TypeError("__new__() got multiple values for argument '%s'" % name)
             kwargs[name] = value
         flavor = _priority(schema)
         if flavor == ITERABLE:
@@ -146,7 +146,7 @@
             cls = _merge_cls(cls, Value)
         return super(Schema, cls).__new__(cls)
 
-    def __init__(self, schema, error=None, ignore_extra_keys=False):
+    def __init__(self, schema, error=None, ignore_extra_keys=False, name=None):
         if isinstance(schema, Schema) and _base_cls(type(schema)) == Schema:
             # remove empty schema wrappings (part 2)
             if not error or not schema._error:
@@ -155,6 +155,7 @@
         self._schema = schema
         self._error = error
         self._ignore_extra_keys = ignore_extra_keys
+        self._name = name
 
     def __repr__(self):
         # hide `Iterable`, `Dictionary`, `Callable`, 'Type' and `Value`
@@ -186,15 +187,24 @@
         else:
             return True
 
+    def _prepend_schema_name(self, message):
+        """
+        If a custom schema name has been defined, prepends it to the error
+        message that gets raised when a schema error occurs.
+        """
+        if self._name:
+            message = "{0!r} {1!s}".format(self._name, message)
+        return message
+
     def validate(self, data):
         try:
             return self._schema.validate(data)
         except SchemaError as x:
             raise SchemaError([None] + x.autos, [self._error] + x.errors)
         except BaseException as x:
-            raise SchemaError(
-                "%r.validate(%r) raised %r" % (self._schema, data, x), self._error.format(data) if self._error else None
-            )
+            message = "%r.validate(%r) raised %r" % (self._schema, data, x)
+            message = self._prepend_schema_name(message)
+            raise SchemaError(message, self._error.format(data) if self._error else None)
 
     def json_schema(self, schema_id=None, is_main_schema=True):
         """Generate a draft-07 JSON schema dict representing the Schema.
@@ -269,8 +279,8 @@
 
 
 class Iterable(Schema):
-    def __init__(self, schema, error=None, ignore_extra_keys=False):
-        super(Iterable, self).__init__(schema, error=error, ignore_extra_keys=ignore_extra_keys)
+    def __init__(self, schema, error=None, ignore_extra_keys=False, name=None):
+        super(Iterable, self).__init__(schema, error=error, ignore_extra_keys=ignore_extra_keys, name=name)
         constr = _base_cls(type(self))
         self._iter_sub = constr(type(self._schema), error=self._error)
         self._elem_sub = Or(*self._schema, error=self._error, schema=constr, ignore_extra_keys=ignore_extra_keys)
@@ -282,8 +292,8 @@
 
 
 class Dictionary(Schema):
-    def __init__(self, schema, error=None, ignore_extra_keys=False):
-        super(Dictionary, self).__init__(schema, error=error, ignore_extra_keys=ignore_extra_keys)
+    def __init__(self, schema, error=None, ignore_extra_keys=False, name=None):
+        super(Dictionary, self).__init__(schema, error=error, ignore_extra_keys=ignore_extra_keys, name=name)
         constr = _base_cls(type(self))
         schema = self._schema
         error = self._error
@@ -342,7 +352,9 @@
                             try:
                                 nvalue = vschema.validate(value)
                             except SchemaError as x:
-                                raise SchemaError(["Key '%s' error:" % nkey] + x.autos, [e] + x.errors)
+                                k = "Key '%s' error:" % nkey
+                                message = self._prepend_schema_name(k)
+                                raise SchemaError([message] + x.autos, [e] + x.errors)
                             else:
                                 new[nkey] = nvalue
                                 coverage.add(skey)
@@ -350,13 +362,15 @@
         if not self._required.issubset(coverage):
             missing_keys = self._required - coverage
             s_missing_keys = ", ".join(sorted(repr(k) for k in missing_keys))
-            raise SchemaMissingKeyError("Missing key%s: %s" % (_plural_s(missing_keys), s_missing_keys), e)
+            message = "Missing key%s: %s" % (_plural_s(missing_keys), s_missing_keys)
+            message = self._prepend_schema_name(message)
+            raise SchemaMissingKeyError(message, e)
         if not self._ignore_extra_keys and (len(new) != len(data)):
             wrong_keys = set(data.keys()) - set(new.keys())
             s_wrong_keys = ", ".join(sorted(repr(k) for k in wrong_keys))
-            raise SchemaWrongKeyError(
-                "Wrong key%s %s in %r" % (_plural_s(wrong_keys), s_wrong_keys, data), e.format(data) if e else None
-            )
+            message = "Wrong key%s %s in %r" % (_plural_s(wrong_keys), s_wrong_keys, data)
+            message = self._prepend_schema_name(message)
+            raise SchemaWrongKeyError(message, e.format(data) if e else None)
 
         # Apply default-having optionals that haven't been used:
         defaults = self._defaults - coverage
@@ -372,9 +386,9 @@
         if isinstance(data, s) and not (isinstance(data, bool) and s == int):
             return data
         e = self._error
-        raise SchemaUnexpectedTypeError(
-            "%r should be instance of %r" % (data, s.__name__), e.format(data) if e else None
-        )
+        message = "%r should be instance of %r" % (data, s.__name__)
+        message = self._prepend_schema_name(message)
+        raise SchemaUnexpectedTypeError(message, e.format(data) if e else None)
 
 
 class Callable(Schema):
@@ -389,10 +403,12 @@
         except SchemaError as x:
             raise SchemaError([None] + x.autos, [self._error] + x.errors)
         except BaseException as x:
-            raise SchemaError(
-                "%s(%r) raised %r" % (self._func_name, data, x), self._error.format(data) if self._error else None
-            )
-        raise SchemaError("%s(%r) should evaluate to True" % (self._func_name, data), self._error)
+            message = "%s(%r) raised %r" % (self._func_name, data, x)
+            message = self._prepend_schema_name(message)
+            raise SchemaError(message, self._error.format(data) if self._error else None)
+        message = "%s(%r) should evaluate to True" % (self._func_name, data)
+        message = self._prepend_schema_name(message)
+        raise SchemaError(message, self._error)
 
 
 class Value(Schema):
@@ -400,7 +416,9 @@
         if self._schema == data:
             return data
         e = self._error
-        raise SchemaError("%r does not match %r" % (self._schema, data), e.format(data) if e else None)
+        message = "%r does not match %r" % (self._schema, data)
+        message = self._prepend_schema_name(message)
+        raise SchemaError(message, e.format(data) if e else None)
 
 
 class And(Schema):
@@ -414,14 +432,15 @@
 
     def __init__(self, *args, **kw):
         self._args = args
-        if not set(kw).issubset({"error", "schema", "ignore_extra_keys"}):
-            diff = {"error", "schema", "ignore_extra_keys"}.difference(kw)
+        if not set(kw).issubset({"error", "schema", "ignore_extra_keys", "name"}):
+            diff = {"error", "schema", "ignore_extra_keys", "name"}.difference(kw)
             raise TypeError("Unknown keyword arguments %r" % list(diff))
         self._error = error = kw.get("error")
         self._ignore_extra_keys = ignore = kw.get("ignore_extra_keys", False)
         # You can pass your inherited Schema class.
         self._schema = schema = kw.get("schema", Schema)
         self._schema_seq = [schema(a, error=error, ignore_extra_keys=ignore) for a in args]
+        self._name = kw.get("name", None)
 
     def __repr__(self):
         return "%s(%s)" % (self.__class__.__name__, ", ".join(repr(a) for a in self._args))
@@ -565,243 +584,6 @@
         return COMPARABLE
 
 
-<<<<<<< HEAD
-=======
-class Schema(object):
-    """
-    Entry point of the library, use this class to instantiate validation
-    schema for the data that will be validated.
-    """
-
-    def __init__(self, schema, error=None, ignore_extra_keys=False, name=None):
-        self._schema = schema
-        self._error = error
-        self._ignore_extra_keys = ignore_extra_keys
-        self._name = name
-
-    def __repr__(self):
-        return "%s(%r)" % (self.__class__.__name__, self._schema)
-
-    @staticmethod
-    def _dict_key_priority(s):
-        """Return priority for a given key object."""
-        if isinstance(s, Hook):
-            return _priority(s._schema) - 0.5
-        if isinstance(s, Optional):
-            return _priority(s._schema) + 0.5
-        return _priority(s)
-
-    @staticmethod
-    def _is_optional_type(s):
-        """Return True if the given key is optional (does not have to be found"""
-        return any(isinstance(s, optional_type) for optional_type in [Optional, Hook])
-
-    def is_valid(self, data):
-        """Return whether the given data has passed all the validations
-        that were specified in the given schema.
-        """
-        try:
-            self.validate(data)
-        except SchemaError:
-            return False
-        else:
-            return True
-
-    def _prepend_schema_name(self, message):
-        """
-        If a custom schema name has been defined, prepends it to the error
-        message that gets raised when a schema error occurs.
-        """
-        if self._name:
-            message = "{0!r} {1!s}".format(self._name, message)
-        return message
-
-    def validate(self, data):
-        Schema = self.__class__
-        s = self._schema
-        e = self._error
-        i = self._ignore_extra_keys
-        flavor = _priority(s)
-        if flavor == ITERABLE:
-            data = Schema(type(s), error=e).validate(data)
-            o = Or(*s, error=e, schema=Schema, ignore_extra_keys=i)
-            return type(data)(o.validate(d) for d in data)
-        if flavor == DICT:
-            exitstack = ExitStack()
-            data = Schema(dict, error=e).validate(data)
-            new = type(data)()  # new - is a dict of the validated values
-            coverage = set()  # matched schema keys
-            # for each key and value find a schema entry matching them, if any
-            sorted_skeys = sorted(s, key=self._dict_key_priority)
-            for skey in sorted_skeys:
-                if hasattr(skey, "reset"):
-                    exitstack.callback(skey.reset)
-
-            with exitstack:
-                # Evaluate dictionaries last
-                data_items = sorted(data.items(), key=lambda value: isinstance(value[1], dict))
-                for key, value in data_items:
-                    for skey in sorted_skeys:
-                        svalue = s[skey]
-                        try:
-                            nkey = Schema(skey, error=e).validate(key)
-                        except SchemaError:
-                            pass
-                        else:
-                            if isinstance(skey, Hook):
-                                # As the content of the value makes little sense for
-                                # keys with a hook, we reverse its meaning:
-                                # we will only call the handler if the value does match
-                                # In the case of the forbidden key hook,
-                                # we will raise the SchemaErrorForbiddenKey exception
-                                # on match, allowing for excluding a key only if its
-                                # value has a certain type, and allowing Forbidden to
-                                # work well in combination with Optional.
-                                try:
-                                    nvalue = Schema(svalue, error=e).validate(value)
-                                except SchemaError:
-                                    continue
-                                skey.handler(nkey, data, e)
-                            else:
-                                try:
-                                    nvalue = Schema(svalue, error=e, ignore_extra_keys=i).validate(value)
-                                except SchemaError as x:
-                                    k = "Key '%s' error:" % nkey
-                                    message = self._prepend_schema_name(k)
-                                    raise SchemaError([message] + x.autos, [e] + x.errors)
-                                else:
-                                    new[nkey] = nvalue
-                                    coverage.add(skey)
-                                    break
-            required = set(k for k in s if not self._is_optional_type(k))
-            if not required.issubset(coverage):
-                missing_keys = required - coverage
-                s_missing_keys = ", ".join(repr(k) for k in sorted(missing_keys, key=repr))
-                message = "Missing key%s: %s" % (_plural_s(missing_keys), s_missing_keys)
-                message = self._prepend_schema_name(message)
-                raise SchemaMissingKeyError(message, e)
-            if not self._ignore_extra_keys and (len(new) != len(data)):
-                wrong_keys = set(data.keys()) - set(new.keys())
-                s_wrong_keys = ", ".join(repr(k) for k in sorted(wrong_keys, key=repr))
-                message = "Wrong key%s %s in %r" % (_plural_s(wrong_keys), s_wrong_keys, data)
-                message = self._prepend_schema_name(message)
-                raise SchemaWrongKeyError(message, e.format(data) if e else None)
-
-            # Apply default-having optionals that haven't been used:
-            defaults = set(k for k in s if type(k) is Optional and hasattr(k, "default")) - coverage
-            for default in defaults:
-                new[default.key] = default.default() if callable(default.default) else default.default
-
-            return new
-        if flavor == TYPE:
-            if isinstance(data, s) and not (isinstance(data, bool) and s == int):
-                return data
-            else:
-                message = "%r should be instance of %r" % (data, s.__name__)
-                message = self._prepend_schema_name(message)
-                raise SchemaUnexpectedTypeError(message, e.format(data) if e else None)
-        if flavor == VALIDATOR:
-            try:
-                return s.validate(data)
-            except SchemaError as x:
-                raise SchemaError([None] + x.autos, [e] + x.errors)
-            except BaseException as x:
-                message = "%r.validate(%r) raised %r" % (s, data, x)
-                message = self._prepend_schema_name(message)
-                raise SchemaError(message, self._error.format(data) if self._error else None)
-        if flavor == CALLABLE:
-            f = _callable_str(s)
-            try:
-                if s(data):
-                    return data
-            except SchemaError as x:
-                raise SchemaError([None] + x.autos, [e] + x.errors)
-            except BaseException as x:
-                message = "%s(%r) raised %r" % (f, data, x)
-                message = self._prepend_schema_name(message)
-                raise SchemaError(message, self._error.format(data) if self._error else None)
-            message = "%s(%r) should evaluate to True" % (f, data)
-            message = self._prepend_schema_name(message)
-            raise SchemaError(message, e)
-        if s == data:
-            return data
-        else:
-            message = "%r does not match %r" % (s, data)
-            message = self._prepend_schema_name(message)
-            raise SchemaError(message, e.format(data) if e else None)
-
-    def json_schema(self, schema_id=None, is_main_schema=True):
-        """Generate a draft-07 JSON schema dict representing the Schema.
-        This method can only be called when the Schema's value is a dict.
-        This method must be called with a schema_id. Calling it without one
-        is used in a recursive context for sub schemas."""
-        Schema = self.__class__
-        s = self._schema
-        i = self._ignore_extra_keys
-        flavor = _priority(s)
-
-        if flavor != DICT and is_main_schema:
-            raise ValueError("The main schema must be a dict.")
-
-        if flavor == TYPE:
-            # Handle type
-            return {"type": {int: "integer", float: "number", bool: "boolean"}.get(s, "string")}
-        elif flavor == ITERABLE and len(s) == 1:
-            # Handle arrays of a single type or dict schema
-            return {"type": "array", "items": Schema(s[0]).json_schema(is_main_schema=False)}
-        elif isinstance(s, Or):
-            # Handle Or values
-            values = [Schema(or_key).json_schema(is_main_schema=False) for or_key in s._args]
-            any_of = []
-            for value in values:
-                if value not in any_of:
-                    any_of.append(value)
-            return {"anyOf": any_of}
-
-        if flavor != DICT:
-            # If not handled, do not check
-            return {}
-
-        if is_main_schema and not schema_id:
-            raise ValueError("schema_id is required.")
-
-        # Handle dict
-        required_keys = []
-        expanded_schema = {}
-        for key in s:
-            if isinstance(key, Hook):
-                continue
-
-            if isinstance(s[key], Schema):
-                sub_schema = s[key]
-            else:
-                sub_schema = Schema(s[key], ignore_extra_keys=i)
-            sub_schema_json = sub_schema.json_schema(is_main_schema=False)
-
-            is_optional = False
-            if isinstance(key, Optional):
-                key = key._schema
-                is_optional = True
-
-            if isinstance(key, str):
-                if not is_optional:
-                    required_keys.append(key)
-                expanded_schema[key] = sub_schema_json
-            elif isinstance(key, Or):
-                for or_key in key._args:
-                    expanded_schema[or_key] = sub_schema_json
-        schema_dict = {
-            "type": "object",
-            "properties": expanded_schema,
-            "required": required_keys,
-            "additionalProperties": i,
-        }
-        if is_main_schema:
-            schema_dict.update({"id": schema_id, "$schema": "http://json-schema.org/draft-07/schema#"})
-        return schema_dict
-
-
->>>>>>> 840e4ece
 class Optional(Schema):
     """Marker for an optional part of the validation Schema."""
 
