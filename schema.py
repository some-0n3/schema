--- conflicted
+++ resolved
@@ -97,25 +97,25 @@
 class Base(object):
     """Base class for all schemas."""
 
-    def __init__(self, error=None, name=None):
+    def __init__(self, error=None, name=None, description=None):
         self._error = error
         self._name = name
+        self._description = description
+
+    @property
+    def name(self):
+        return self._name
+
+    @property
+    def description(self):
+        return self._description
 
     @staticmethod
     def _is_optional_type(s):
-        """Return True if the given key is optional (does not have to be found"""
+        """Return True if the given key is optional (does not have to be found)"""
         return any(isinstance(s, optional_type) for optional_type in [Optional, Hook])
 
-<<<<<<< HEAD
     def _prepend_schema_name(self, message):
-=======
-    @property
-    def args(self):
-        """The provided parameters"""
-        return self._args
-
-    def validate(self, data):
->>>>>>> cfefb8ce
         """
         If a custom schema name has been defined, prepends it to the error
         message that gets raised when a schema error occurs.
@@ -150,6 +150,9 @@
     def validate(self, data):
         if self._value == data:
             return data
+        if isinstance(self._value, Literal):
+            if self._value.schema == data:
+                return data
         message = "%r does not match %r" % (self._value, data)
         message = self._prepend_schema_name(message)
         raise SchemaError(message, self._error.format(data) if self._error else None)
@@ -320,7 +323,7 @@
 
 def _schema_args(kw):
     """Parse `schema`, `error` and `ignore_extra_keys`."""
-    if not set(kw).issubset({"error", "schema", "ignore_extra_keys", "name"}):
+    if not set(kw).issubset({"error", "schema", "ignore_extra_keys", "name", "description"}):
         diff = {"error", "schema", "ignore_extra_keys", "name"}.difference(kw)
         raise TypeError("Unknown keyword arguments %r" % list(diff))
     schema = kw.get("schema", schemify)
@@ -329,7 +332,8 @@
     error = kw.get("error")
     ignore = kw.get("ignore_extra_keys", False)
     name = kw.get("name", None)
-    return schema, error, ignore, name
+    description = kw.get("description", None)
+    return schema, error, ignore, name, description
 
 
 class And(Base):
@@ -337,28 +341,20 @@
     Utility function to combine validation directives in AND Boolean fashion.
     """
 
-<<<<<<< HEAD
     def __init__(self, *args, **kw):
         self._args = args
-        schema, error, ignore, name = _schema_args(kw)
-        super(And, self).__init__(error=error, name=name)
+        schema, error, ignore, name, descr = _schema_args(kw)
+        super(And, self).__init__(error=error, name=name, description=descr)
         # You can pass your inherited Schema class.
         self._schema_seq = [schema(s, error=error, ignore_extra_keys=ignore) for s in args]
-=======
-    def __init__(self, schema, error=None, ignore_extra_keys=False, name=None, description=None, as_reference=False):
-        self._schema = schema
-        self._error = error
-        self._ignore_extra_keys = ignore_extra_keys
-        self._name = name
-        self._description = description
-        # Ask json_schema to create a definition for this schema and use it as part of another
-        self.as_reference = as_reference
-        if as_reference and name is None:
-            raise ValueError("Schema used as reference should have a name")
->>>>>>> cfefb8ce
 
     def __repr__(self):
         return "%s(%s)" % (self.__class__.__name__, ", ".join(repr(a) for a in self._args))
+
+    @property
+    def args(self):
+        """The provided parameters"""
+        return self._args
 
     def validate(self, data):
         """
@@ -412,8 +408,8 @@
 
 class _Iterable(Base):
     def __init__(self, iterable, **kwargs):
-        schema, error, ignore, name = _schema_args(kwargs)
-        super(_Iterable, self).__init__(error=error, name=name)
+        schema, error, ignore, name, descr = _schema_args(kwargs)
+        super(_Iterable, self).__init__(error=error, name=name, description=descr)
         self._type_check = schema(type(iterable), error=error)
         self._schema = Or(*iterable, error=error, schema=schema, ignore_extra_keys=ignore)
 
@@ -424,8 +420,8 @@
 
 class _Dict(Base):
     def __init__(self, dct, **kwargs):
-        schema, error, ignore, name = _schema_args(kwargs)
-        super(_Dict, self).__init__(error=error, name=name)
+        schema, error, ignore, name, descr = _schema_args(kwargs)
+        super(_Dict, self).__init__(error=error, name=name, description=descr)
         self._ignore_extra_keys = ignore
         sorted_keys = sorted(dct, key=self._dict_key_priority)
         self._sorted = [
@@ -437,18 +433,6 @@
         self._resets = tuple(k for k in sorted_keys if hasattr(k, "reset"))
 
     @property
-    def schema(self):
-        return self._schema
-
-    @property
-    def description(self):
-        return self._description
-
-    @property
-    def name(self):
-        return self._name
-
-    @property
     def ignore_extra_keys(self):
         return self._ignore_extra_keys
 
@@ -461,38 +445,9 @@
             return _priority(s._schema) + 0.5
         return _priority(s)
 
-<<<<<<< HEAD
-=======
-    @staticmethod
-    def _is_optional_type(s):
-        """Return True if the given key is optional (does not have to be found)"""
-        return any(isinstance(s, optional_type) for optional_type in [Optional, Hook])
-
-    def is_valid(self, data):
-        """Return whether the given data has passed all the validations
-        that were specified in the given schema.
-        """
-        try:
-            self.validate(data)
-        except SchemaError:
-            return False
-        else:
-            return True
-
-    def _prepend_schema_name(self, message):
-        """
-        If a custom schema name has been defined, prepends it to the error
-        message that gets raised when a schema error occurs.
-        """
-        if self._name:
-            message = "{0!r} {1!s}".format(self._name, message)
-        return message
-
->>>>>>> cfefb8ce
     def validate(self, data):
         exitstack = ExitStack()
         e = self._error
-<<<<<<< HEAD
         data = self._casting.validate(data)
         new = type(data)()  # new - is a dict of the validated values
         coverage = set()  # matched schema keys
@@ -523,39 +478,6 @@
                             except SchemaError:
                                 continue
                             skey.handler(nkey, data, e)
-=======
-        i = self._ignore_extra_keys
-
-        if isinstance(s, Literal):
-            s = s.schema
-
-        flavor = _priority(s)
-        if flavor == ITERABLE:
-            data = Schema(type(s), error=e).validate(data)
-            o = Or(*s, error=e, schema=Schema, ignore_extra_keys=i)
-            return type(data)(o.validate(d) for d in data)
-        if flavor == DICT:
-            exitstack = ExitStack()
-            data = Schema(dict, error=e).validate(data)
-            new = type(data)()  # new - is a dict of the validated values
-            coverage = set()  # matched schema keys
-            # for each key and value find a schema entry matching them, if any
-            sorted_skeys = sorted(s, key=self._dict_key_priority)
-            for skey in sorted_skeys:
-                if hasattr(skey, "reset"):
-                    exitstack.callback(skey.reset)
-
-            with exitstack:
-                # Evaluate dictionaries last
-                data_items = sorted(data.items(), key=lambda value: isinstance(value[1], dict))
-                for key, value in data_items:
-                    for skey in sorted_skeys:
-                        svalue = s[skey]
-                        try:
-                            nkey = Schema(skey, error=e).validate(key)
-                        except SchemaError:
-                            pass
->>>>>>> cfefb8ce
                         else:
                             if isinstance(skey, Hook):
                                 # As the content of the value makes little sense for
@@ -605,8 +527,8 @@
 class _Wrapper(Base):
     """Helper class to wrap a error around a validator."""
 
-    def __init__(self, validator, error=None, name=None):
-        super(_Wrapper, self).__init__(error=error, name=name)
+    def __init__(self, validator, error=None, name=None, description=None):
+        super(_Wrapper, self).__init__(error=error, name=name, description=description)
         self._worker = schemify(validator)
 
     def validate(self, data):
@@ -626,8 +548,8 @@
     schema for the data that will be validated.
     """
 
-    def __init__(self, schema, error=None, ignore_extra_keys=False, name=None):
-        super(Schema, self).__init__(error=error, name=name)
+    def __init__(self, schema, error=None, ignore_extra_keys=False, name=None, description=None, as_reference=False):
+        super(Schema, self).__init__(error=error, name=name, description=description)
         self._schema = schema
         flavor = _priority(schema)
         if flavor == ITERABLE:
@@ -635,19 +557,38 @@
                 schema, schema=type(self), error=error, ignore_extra_keys=ignore_extra_keys, name=name
             )
         elif flavor == DICT:
-            self._worker = _Dict(schema, schema=type(self), error=error, ignore_extra_keys=ignore_extra_keys, name=name)
+            self._worker = _Dict(
+                schema,
+                schema=type(self),
+                error=error,
+                ignore_extra_keys=ignore_extra_keys,
+                name=name,
+                description=description,
+            )
         elif flavor == TYPE:
-            self._worker = _Type(schema, error=error, name=name)
+            self._worker = _Type(schema, error=error, name=name, description=description)
         elif flavor == VALIDATOR:
-            self._worker = _Wrapper(schema, error=error, name=name)
+            self._worker = _Wrapper(schema, error=error, name=name, description=description)
         elif flavor == CALLABLE:
-            self._worker = _Check(schema, error=error, name=name)
+            self._worker = _Check(schema, error=error, name=name, description=description)
         else:
-            self._worker = _Value(schema, error=error, name=name)
+            self._worker = _Value(schema, error=error, name=name, description=description)
         self._ignore_extra_keys = ignore_extra_keys
+        # Ask json_schema to create a definition for this schema and use it as part of another
+        self.as_reference = as_reference
+        if as_reference and name is None:
+            raise ValueError("Schema used as reference should have a name")
 
     def __repr__(self):
         return "%s(%r)" % (self.__class__.__name__, self._schema)
+
+    @property
+    def schema(self):
+        return self._schema
+
+    @property
+    def ignore_extra_keys(self):
+        return self._ignore_extra_keys
 
     def is_valid(self, data):
         """Return whether the given data has passed all the validations
