--- conflicted
+++ resolved
@@ -9,7 +9,7 @@
 except ImportError:
     from contextlib2 import ExitStack
 
-__version__ = "0.7.0"
+__version__ = '0.7.0'
 __all__ = [
     "Schema",
     "And",
@@ -549,16 +549,11 @@
         }
         if is_main_schema:
             schema_dict.update({"id": schema_id, "$schema": "http://json-schema.org/draft-07/schema#"})
-<<<<<<< HEAD
+            if self._name:
+                schema_dict["title"] = self._name
             if self._description:
                 schema_dict["description"] = self._description
-            if self._name:
-                schema_dict["title"] = self._name
-
-=======
-            if self._name:
-                schema_dict["title"] = self._name
->>>>>>> a3049d77
+
         return schema_dict
 
 
