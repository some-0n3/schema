--- conflicted
+++ resolved
@@ -2,6 +2,7 @@
 obtained from config-files, forms, external services or command-line
 parsing, converted from JSON/YAML (or something else) to Python data-types."""
 
+from functools import wraps
 import re
 
 try:
@@ -94,6 +95,32 @@
     pass
 
 
+def filter_refs(function):
+    @wraps(function)
+    def wrapper(self, *args, **kwargs):
+        use_refs = kwargs.get("use_refs")
+        seen = kwargs.get("seen")
+        result = function(self, *args, **kwargs)
+        if not use_refs:
+            return result
+
+        hashed = hash(repr(sorted(result.items())))
+        if hashed in seen:
+            definition, name = seen[hashed]
+            if "$id" not in definition:
+                definition["$id"] = "#" + name
+            return {"$ref": "#" + name}
+
+        seen[hashed] = result, str(hashed)
+        return result
+
+    # fix for python 2
+    if not hasattr(wrapper, "__wrapped__"):
+        wrapper.__wrapped__ = function
+
+    return wrapper
+
+
 def _merge_cls(base, extension):
     """Merge a basic `Schema` and an extension class."""
     if issubclass(extension, base):
@@ -103,7 +130,7 @@
 
 def _base_cls(cls):
     """Get the basic `Schema` class."""
-    extensions = (Iterable, Dictionary, Callable, Type, Value)
+    extensions = (Iterable, Dictionary, Callable, Type, Value, Literal)
     return next(c for c in cls.mro() if issubclass(c, Schema) and not issubclass(c, extensions))
 
 
@@ -144,24 +171,56 @@
         if flavor == CALLABLE:
             cls = _merge_cls(cls, Callable)
         if flavor == COMPARABLE:
-            cls = _merge_cls(cls, Value)
+            if issubclass(cls, Regex):
+                cls = _merge_cls(cls, Regex)
+            else:
+                cls = _merge_cls(cls, Value)
         return super(Schema, cls).__new__(cls)
 
-    def __init__(self, schema, error=None, ignore_extra_keys=False, name=None):
+    def __init__(self, schema, error=None, ignore_extra_keys=False, name=None, description=None, as_reference=False):
         if isinstance(schema, Schema) and _base_cls(type(schema)) == Schema:
             # remove empty schema wrappings (part 2)
             if not error or not schema._error:
                 error = error or schema._error
-                schema = schema._schema
+                ignore_extra_keys = ignore_extra_keys or schema.ignore_extra_keys
+                as_reference = as_reference or schema.as_reference
+                description = description or schema.description
+                name = name or schema.name
+                schema = schema.schema
         self._schema = schema
         self._error = error
         self._ignore_extra_keys = ignore_extra_keys
         self._name = name
+        self._description = description
+        # Ask json_schema to create a definition for this schema and use it as part of another
+        self.as_reference = as_reference
+        if as_reference and name is None:
+            raise ValueError("Schema used as reference should have a name")
 
     def __repr__(self):
         # hide `Iterable`, `Dictionary`, `Callable`, 'Type' and `Value`
         base = _base_cls(type(self))
         return "%s(%r)" % (base.__name__, self._schema)
+
+    @property
+    def schema(self):
+        return self._schema
+
+    @property
+    def description(self):
+        if self._description:
+            return self._description
+        if isinstance(self.schema, Schema):
+            return self.schema.description
+        return None
+
+    @property
+    def name(self):
+        return self._name
+
+    @property
+    def ignore_extra_keys(self):
+        return self._ignore_extra_keys
 
     @staticmethod
     def _dict_key_priority(s):
@@ -174,7 +233,7 @@
 
     @staticmethod
     def _is_optional_type(s):
-        """Return True if the given key is optional (does not have to be found"""
+        """Return True if the given key is optional (does not have to be found)"""
         return any(isinstance(s, optional_type) for optional_type in [Optional, Hook])
 
     def is_valid(self, data):
@@ -207,81 +266,34 @@
             message = self._prepend_schema_name(message)
             raise SchemaError(message, self._error.format(data) if self._error else None)
 
-    def json_schema(self, schema_id=None, is_main_schema=True):
-        """Generate a draft-07 JSON schema dict representing the Schema.
-        This method can only be called when the Schema's value is a dict.
-        This method must be called with a schema_id. Calling it without one
-        is used in a recursive context for sub schemas."""
-        Schema = self.__class__
-        constr = _base_cls(type(self))
-        s = self._schema
-        i = self._ignore_extra_keys
-        flavor = _priority(s)
-
-        if flavor != DICT and is_main_schema:
-            raise ValueError("The main schema must be a dict.")
-
-        if flavor == TYPE:
-            # Handle type
-            return {"type": {int: "integer", float: "number", bool: "boolean"}.get(s, "string")}
-        elif flavor == ITERABLE and len(s) == 1:
-            # Handle arrays of a single type or dict schema
-            return {"type": "array", "items": constr(s[0]).json_schema(is_main_schema=False)}
-        elif isinstance(s, Or):
-            # Handle Or values
-            values = [constr(or_key).json_schema(is_main_schema=False) for or_key in s._args]
-            any_of = []
-            for value in values:
-                if value not in any_of:
-                    any_of.append(value)
-            return {"anyOf": any_of}
-
-        if flavor != DICT:
-            # If not handled, do not check
-            return {}
-
-        if is_main_schema and not schema_id:
-            raise ValueError("schema_id is required.")
-
-        # Handle dict
-        required_keys = []
-        expanded_schema = {}
-        for key in s:
-            if isinstance(key, Hook):
-                continue
-
-            if isinstance(s[key], Schema):
-                sub_schema = s[key]
-            else:
-                sub_schema = constr(s[key], ignore_extra_keys=i)
-            sub_schema_json = sub_schema.json_schema(is_main_schema=False)
-
-            is_optional = False
-            if isinstance(key, Optional):
-                key = key._schema
-                is_optional = True
-
-            if isinstance(key, str):
-                if not is_optional:
-                    required_keys.append(key)
-                expanded_schema[key] = sub_schema_json
-            elif isinstance(key, Or):
-                for or_key in key._args:
-                    expanded_schema[or_key] = sub_schema_json
-        schema_dict = {
-            "type": "object",
-            "properties": expanded_schema,
-            "required": required_keys,
-            "additionalProperties": i,
-        }
-        if is_main_schema:
-            schema_dict.update({"id": schema_id, "$schema": "http://json-schema.org/draft-07/schema#"})
-        return schema_dict
+    @filter_refs
+    def _json_schema_(self, *args, **kwargs):
+        worker = self.schema
+        if isinstance(worker, Schema):
+            result = worker._json_schema_(*args, **kwargs)
+        else:
+            result = {}
+        if self.description:
+            result["description"] = self.description
+        return result
+
+    def json_schema(self, *args, **kwargs):
+        worker = self.schema
+        if isinstance(worker, Dictionary):
+            result = worker.json_schema(*args, **kwargs)
+            if self.description:
+                result["description"] = self.description
+            if self.name:
+                result["title"] = self.name
+            return result
+        raise ValueError()
 
 
 class Iterable(Schema):
-    def __init__(self, schema, error=None, ignore_extra_keys=False, name=None):
-        super(Iterable, self).__init__(schema, error=error, ignore_extra_keys=ignore_extra_keys, name=name)
+    def __init__(self, schema, error=None, ignore_extra_keys=False, name=None, description=None):
+        super(Iterable, self).__init__(
+            schema, error=error, ignore_extra_keys=ignore_extra_keys, name=name, description=description
+        )
         constr = _base_cls(type(self))
         self._iter_sub = constr(type(self._schema), error=self._error)
         self._elem_sub = Or(*self._schema, error=self._error, schema=constr, ignore_extra_keys=ignore_extra_keys)
@@ -291,10 +303,28 @@
         val_func = self._elem_sub.validate
         return type(data)(val_func(d) for d in data)
 
+    @filter_refs
+    def _json_schema_(self, **kwargs):
+        result = super(Iterable, self)._json_schema_.__wrapped__(self, **kwargs)
+        result["type"] = "array"
+        schemas = self._elem_sub._schema_seq
+        if len(schemas) == 1:
+            result["items"] = schemas[0]._json_schema_(**kwargs)
+        elif len(schemas) > 1:
+            result["items"] = self._elem_sub._json_schema_(**kwargs)
+        return result
+
 
 class Dictionary(Schema):
-    def __init__(self, schema, error=None, ignore_extra_keys=False, name=None):
-        super(Dictionary, self).__init__(schema, error=error, ignore_extra_keys=ignore_extra_keys, name=name)
+    def __init__(self, schema, error=None, ignore_extra_keys=False, name=None, description=None, as_reference=False):
+        super(Dictionary, self).__init__(
+            schema,
+            error=error,
+            ignore_extra_keys=ignore_extra_keys,
+            name=name,
+            description=description,
+            as_reference=as_reference,
+        )
         constr = _base_cls(type(self))
         schema = self._schema
         error = self._error
@@ -380,6 +410,70 @@
 
         return new
 
+    @filter_refs
+    def _json_schema_(self, allow_reference=True, refs=None, seen=None, **kwargs):
+        # Check if we have to create a common definition and use as reference
+        if allow_reference and self.as_reference:
+            # Generate sub schema if not already done
+            if self.name not in refs:
+                refs[self.name] = None
+                result = self._json_schema_(allow_reference=False, refs=refs, seen=seen, **kwargs)
+                refs[self.name] = result
+                hashed = hash(repr(sorted(result.items())))
+                seen[hashed] = result, self.name
+
+            return {"$ref": "#/definitions/" + self.name}
+
+        def _get_name(key):
+            """Get the name of a key (as specified in a Literal object). Return the key unchanged if not a Literal"""
+            if isinstance(key, Optional):
+                return _get_name(key.schema)
+
+            if isinstance(key, Literal):
+                return key.schema
+
+            return key
+
+        required_keys = []
+        expanded_schema = {}
+        for key, keyschema, valschema in self._sorted:
+            key_name = _get_name(key)
+            if isinstance(key_name, str):
+                if not isinstance(key, Optional):
+                    required_keys.append(key_name)
+                expanded_schema[key_name] = valschema._json_schema_(refs=refs, seen=seen, **kwargs)
+                if keyschema.description:
+                    expanded_schema[key_name]["description"] = keyschema.description
+            elif isinstance(key_name, Or):
+                # JSON schema does not support having a key named one name or another, so we just add both options
+                # This is less strict because we cannot enforce that one or the other is required
+                for or_key in key_name._schema_seq:
+                    name = _get_name(or_key.schema)
+                    expanded_schema[name] = valschema._json_schema_(refs=refs, seen=seen, **kwargs)
+                    if or_key.description:
+                        expanded_schema[name]["description"] = or_key.description
+
+        return_schema = {
+            "type": "object",
+            "properties": expanded_schema,
+            "required": required_keys,
+            "additionalProperties": self.ignore_extra_keys,
+        }
+        if self.description:
+            return_schema["description"] = self.description
+        return return_schema
+
+    def json_schema(self, schema_id, use_refs=False):
+        refs, seen = {}, {}
+        return_schema = self._json_schema_(refs=refs, seen=seen, use_refs=use_refs)
+        return_schema.update({"$id": schema_id, "$schema": "http://json-schema.org/draft-07/schema#"})
+        if self.name:
+            return_schema["title"] = self.name
+        if refs:
+            return_schema["definitions"] = dict(refs)
+
+        return return_schema
+
 
 class Type(Schema):
     def validate(self, data):
@@ -390,6 +484,25 @@
         message = "%r should be instance of %r" % (data, s.__name__)
         message = self._prepend_schema_name(message)
         raise SchemaUnexpectedTypeError(message, e.format(data) if e else None)
+
+    @filter_refs
+    def _json_schema_(self, **kwargs):
+        result = super(Type, self)._json_schema_.__wrapped__(self, **kwargs)
+        if self.schema == str:
+            result["type"] = "string"
+        elif self.schema == int:
+            result["type"] = "integer"
+        elif self.schema == float:
+            result["type"] = "number"
+        elif self.schema == bool:
+            result["type"] = "boolean"
+        elif self.schema == list:
+            result["type"] = "array"
+        elif self.schema == dict:
+            result["type"] = "object"
+        else:
+            result["type"] = "string"
+        return result
 
 
 class Callable(Schema):
@@ -414,12 +527,21 @@
 
 class Value(Schema):
     def validate(self, data):
-        if self._schema == data:
+        schema = self.schema
+        if isinstance(schema, Literal):
+            schema = schema.schema
+        if schema == data:
             return data
         e = self._error
-        message = "%r does not match %r" % (self._schema, data)
+        message = "%r does not match %r" % (schema, data)
         message = self._prepend_schema_name(message)
         raise SchemaError(message, e.format(data) if e else None)
+
+    @filter_refs
+    def _json_schema_(self, **kwargs):
+        result = super(Value, self)._json_schema_.__wrapped__(self, **kwargs)
+        result["const"] = str(self.schema)
+        return result
 
 
 class And(Schema):
@@ -442,6 +564,7 @@
         self._schema = schema = kw.get("schema", Schema)
         self._schema_seq = [schema(a, error=error, ignore_extra_keys=ignore) for a in args]
         self._name = kw.get("name", None)
+        self._description = kw.get("description", None)
 
     def __repr__(self):
         return "%s(%s)" % (self.__class__.__name__, ", ".join(repr(a) for a in self._args))
@@ -461,6 +584,17 @@
         for s in self._schema_seq:
             data = s.validate(data)
         return data
+
+    @filter_refs
+    def _json_schema_(self, **kwargs):
+        return_schema = {}
+        all_of_values = []
+        for and_key in self._schema_seq:
+            and_key = and_key._json_schema_(**kwargs)
+            if and_key != {} and and_key not in all_of_values:
+                all_of_values.append(and_key)
+        return_schema["allOf"] = all_of_values
+        return return_schema
 
 
 class Or(And):
@@ -500,6 +634,27 @@
             [self._error.format(data) if self._error else None] + errors,
         )
 
+    @filter_refs
+    def _json_schema_(self, **kwargs):
+        return_schema = {}
+        # Check if we can use an enum
+        if all(priority == COMPARABLE for priority in [_priority(value) for value in self.args]):
+            or_values = [str(s) if isinstance(s, Literal) else s for s in self.args]
+            # All values are simple, can use enum or const
+            if len(or_values) == 1:
+                return_schema["const"] = or_values[0]
+                return return_schema
+            return_schema["enum"] = or_values
+        else:
+            # No enum, let's go with recursive calls
+            any_of_values = []
+            for or_key in self._schema_seq:
+                or_key = or_key._json_schema_(**kwargs)
+                if or_key not in any_of_values:
+                    any_of_values.append(or_key)
+            return_schema["anyOf"] = any_of_values
+        return return_schema
+
 
 class Regex(Schema):
     """
@@ -519,7 +674,7 @@
         "re.TEMPLATE",
     ]
 
-    def __init__(self, pattern_str, flags=0, error=None):
+    def __init__(self, pattern_str, flags=0, **kwargs):
         self._pattern_str = pattern_str
         flags_list = [Regex.NAMES[i] for i, f in enumerate("{0:09b}".format(flags)) if f != "0"]  # Name for each bit
 
@@ -529,7 +684,7 @@
             self._flags_names = ""
 
         self._pattern = re.compile(pattern_str, flags=flags)
-        self._error = error
+        super(Regex, self).__init__(pattern_str, **kwargs)
 
     def __repr__(self):
         return "%s(%r%s)" % (self.__class__.__name__, self._pattern_str, self._flags_names)
@@ -553,6 +708,12 @@
             raise SchemaError("%r does not match %r" % (self, data), e)
         except TypeError:
             raise SchemaError("%r is not string nor buffer" % data, e)
+
+    @filter_refs
+    def _json_schema_(self, **kwargs):
+        result = super(Regex, self)._json_schema_.__wrapped__(self, **kwargs)
+        result.update({"type": "string", "pattern": self.pattern_str})
+        return result
 
 
 class Use(Schema):
@@ -597,397 +758,6 @@
         return COMPARABLE
 
 
-<<<<<<< HEAD
-=======
-class Schema(object):
-    """
-    Entry point of the library, use this class to instantiate validation
-    schema for the data that will be validated.
-    """
-
-    def __init__(self, schema, error=None, ignore_extra_keys=False, name=None, description=None, as_reference=False):
-        self._schema = schema
-        self._error = error
-        self._ignore_extra_keys = ignore_extra_keys
-        self._name = name
-        self._description = description
-        # Ask json_schema to create a definition for this schema and use it as part of another
-        self.as_reference = as_reference
-        if as_reference and name is None:
-            raise ValueError("Schema used as reference should have a name")
-
-    def __repr__(self):
-        return "%s(%r)" % (self.__class__.__name__, self._schema)
-
-    @property
-    def schema(self):
-        return self._schema
-
-    @property
-    def description(self):
-        return self._description
-
-    @property
-    def name(self):
-        return self._name
-
-    @property
-    def ignore_extra_keys(self):
-        return self._ignore_extra_keys
-
-    @staticmethod
-    def _dict_key_priority(s):
-        """Return priority for a given key object."""
-        if isinstance(s, Hook):
-            return _priority(s._schema) - 0.5
-        if isinstance(s, Optional):
-            return _priority(s._schema) + 0.5
-        return _priority(s)
-
-    @staticmethod
-    def _is_optional_type(s):
-        """Return True if the given key is optional (does not have to be found)"""
-        return any(isinstance(s, optional_type) for optional_type in [Optional, Hook])
-
-    def is_valid(self, data):
-        """Return whether the given data has passed all the validations
-        that were specified in the given schema.
-        """
-        try:
-            self.validate(data)
-        except SchemaError:
-            return False
-        else:
-            return True
-
-    def _prepend_schema_name(self, message):
-        """
-        If a custom schema name has been defined, prepends it to the error
-        message that gets raised when a schema error occurs.
-        """
-        if self._name:
-            message = "{0!r} {1!s}".format(self._name, message)
-        return message
-
-    def validate(self, data):
-        Schema = self.__class__
-        s = self._schema
-        e = self._error
-        i = self._ignore_extra_keys
-
-        if isinstance(s, Literal):
-            s = s.schema
-
-        flavor = _priority(s)
-        if flavor == ITERABLE:
-            data = Schema(type(s), error=e).validate(data)
-            o = Or(*s, error=e, schema=Schema, ignore_extra_keys=i)
-            return type(data)(o.validate(d) for d in data)
-        if flavor == DICT:
-            exitstack = ExitStack()
-            data = Schema(dict, error=e).validate(data)
-            new = type(data)()  # new - is a dict of the validated values
-            coverage = set()  # matched schema keys
-            # for each key and value find a schema entry matching them, if any
-            sorted_skeys = sorted(s, key=self._dict_key_priority)
-            for skey in sorted_skeys:
-                if hasattr(skey, "reset"):
-                    exitstack.callback(skey.reset)
-
-            with exitstack:
-                # Evaluate dictionaries last
-                data_items = sorted(data.items(), key=lambda value: isinstance(value[1], dict))
-                for key, value in data_items:
-                    for skey in sorted_skeys:
-                        svalue = s[skey]
-                        try:
-                            nkey = Schema(skey, error=e).validate(key)
-                        except SchemaError:
-                            pass
-                        else:
-                            if isinstance(skey, Hook):
-                                # As the content of the value makes little sense for
-                                # keys with a hook, we reverse its meaning:
-                                # we will only call the handler if the value does match
-                                # In the case of the forbidden key hook,
-                                # we will raise the SchemaErrorForbiddenKey exception
-                                # on match, allowing for excluding a key only if its
-                                # value has a certain type, and allowing Forbidden to
-                                # work well in combination with Optional.
-                                try:
-                                    nvalue = Schema(svalue, error=e).validate(value)
-                                except SchemaError:
-                                    continue
-                                skey.handler(nkey, data, e)
-                            else:
-                                try:
-                                    nvalue = Schema(svalue, error=e, ignore_extra_keys=i).validate(value)
-                                except SchemaError as x:
-                                    k = "Key '%s' error:" % nkey
-                                    message = self._prepend_schema_name(k)
-                                    raise SchemaError([message] + x.autos, [e] + x.errors)
-                                else:
-                                    new[nkey] = nvalue
-                                    coverage.add(skey)
-                                    break
-            required = set(k for k in s if not self._is_optional_type(k))
-            if not required.issubset(coverage):
-                missing_keys = required - coverage
-                s_missing_keys = ", ".join(repr(k) for k in sorted(missing_keys, key=repr))
-                message = "Missing key%s: %s" % (_plural_s(missing_keys), s_missing_keys)
-                message = self._prepend_schema_name(message)
-                raise SchemaMissingKeyError(message, e)
-            if not self._ignore_extra_keys and (len(new) != len(data)):
-                wrong_keys = set(data.keys()) - set(new.keys())
-                s_wrong_keys = ", ".join(repr(k) for k in sorted(wrong_keys, key=repr))
-                message = "Wrong key%s %s in %r" % (_plural_s(wrong_keys), s_wrong_keys, data)
-                message = self._prepend_schema_name(message)
-                raise SchemaWrongKeyError(message, e.format(data) if e else None)
-
-            # Apply default-having optionals that haven't been used:
-            defaults = set(k for k in s if type(k) is Optional and hasattr(k, "default")) - coverage
-            for default in defaults:
-                new[default.key] = default.default() if callable(default.default) else default.default
-
-            return new
-        if flavor == TYPE:
-            if isinstance(data, s) and not (isinstance(data, bool) and s == int):
-                return data
-            else:
-                message = "%r should be instance of %r" % (data, s.__name__)
-                message = self._prepend_schema_name(message)
-                raise SchemaUnexpectedTypeError(message, e.format(data) if e else None)
-        if flavor == VALIDATOR:
-            try:
-                return s.validate(data)
-            except SchemaError as x:
-                raise SchemaError([None] + x.autos, [e] + x.errors)
-            except BaseException as x:
-                message = "%r.validate(%r) raised %r" % (s, data, x)
-                message = self._prepend_schema_name(message)
-                raise SchemaError(message, self._error.format(data) if self._error else None)
-        if flavor == CALLABLE:
-            f = _callable_str(s)
-            try:
-                if s(data):
-                    return data
-            except SchemaError as x:
-                raise SchemaError([None] + x.autos, [e] + x.errors)
-            except BaseException as x:
-                message = "%s(%r) raised %r" % (f, data, x)
-                message = self._prepend_schema_name(message)
-                raise SchemaError(message, self._error.format(data) if self._error else None)
-            message = "%s(%r) should evaluate to True" % (f, data)
-            message = self._prepend_schema_name(message)
-            raise SchemaError(message, e)
-        if s == data:
-            return data
-        else:
-            message = "%r does not match %r" % (s, data)
-            message = self._prepend_schema_name(message)
-            raise SchemaError(message, e.format(data) if e else None)
-
-    def json_schema(self, schema_id, use_refs=False):
-        """Generate a draft-07 JSON schema dict representing the Schema.
-        This method can only be called when the Schema's value is a dict.
-        This method must be called with a schema_id.
-
-        :param schema_id: The value of the $id on the main schema
-        :param use_refs: Enable reusing object references in the resulting JSON schema.
-                         Schemas with references are harder to read by humans, but are a lot smaller when there
-                         is a lot of reuse
-        """
-
-        seen = dict()  # For use_refs
-        definitions_by_name = {}
-
-        def _json_schema(schema, is_main_schema=True, description=None, allow_reference=True):
-            Schema = self.__class__
-
-            def _create_or_use_ref(return_dict):
-                """If not already seen, return the provided part of the schema unchanged.
-                If already seen, give an id to the already seen dict and return a reference to the previous part
-                of the schema instead.
-                """
-                if not use_refs or is_main_schema:
-                    return return_schema
-
-                hashed = hash(repr(sorted(return_dict.items())))
-
-                if hashed not in seen:
-                    seen[hashed] = return_dict
-                    return return_dict
-                else:
-                    id_str = "#" + str(hashed)
-                    seen[hashed]["$id"] = id_str
-                    return {"$ref": id_str}
-
-            def _get_type_name(python_type):
-                """Return the JSON schema name for a Python type"""
-                if python_type == str:
-                    return "string"
-                elif python_type == int:
-                    return "integer"
-                elif python_type == float:
-                    return "number"
-                elif python_type == bool:
-                    return "boolean"
-                elif python_type == list:
-                    return "array"
-                elif python_type == dict:
-                    return "object"
-                return "string"
-
-            def _to_schema(s, ignore_extra_keys):
-                if not isinstance(s, Schema):
-                    return Schema(s, ignore_extra_keys=ignore_extra_keys)
-
-                return s
-
-            s = schema.schema
-            i = schema.ignore_extra_keys
-            flavor = _priority(s)
-
-            return_schema = {}
-            if description:
-                return_schema["description"] = description
-
-            if flavor != DICT and is_main_schema:
-                raise ValueError("The main schema must be a dict.")
-
-            if flavor == TYPE:
-                # Handle type
-                return_schema["type"] = _get_type_name(s)
-            elif flavor == ITERABLE:
-                # Handle arrays or dict schema
-
-                return_schema["type"] = "array"
-                if len(s) == 1:
-                    return_schema["items"] = _json_schema(_to_schema(s[0], i), is_main_schema=False)
-                elif len(s) > 1:
-                    return_schema["items"] = _json_schema(Schema(Or(*s)), is_main_schema=False)
-            elif isinstance(s, Or):
-                # Handle Or values
-
-                # Check if we can use an enum
-                if all(priority == COMPARABLE for priority in [_priority(value) for value in s.args]):
-                    or_values = [str(s) if isinstance(s, Literal) else s for s in s.args]
-                    # All values are simple, can use enum or const
-                    if len(or_values) == 1:
-                        return_schema["const"] = or_values[0]
-                        return return_schema
-                    return_schema["enum"] = or_values
-                else:
-                    # No enum, let's go with recursive calls
-                    any_of_values = []
-                    for or_key in s.args:
-                        new_value = _json_schema(_to_schema(or_key, i), is_main_schema=False)
-                        if new_value not in any_of_values:
-                            any_of_values.append(new_value)
-                    return_schema["anyOf"] = any_of_values
-            elif isinstance(s, And):
-                # Handle And values
-                all_of_values = []
-                for and_key in s.args:
-                    new_value = _json_schema(_to_schema(and_key, i), is_main_schema=False)
-                    if new_value != {} and new_value not in all_of_values:
-                        all_of_values.append(new_value)
-                return_schema["allOf"] = all_of_values
-            elif flavor == COMPARABLE:
-                return_schema["const"] = str(s)
-            elif flavor == VALIDATOR and type(s) == Regex:
-                return_schema["type"] = "string"
-                return_schema["pattern"] = s.pattern_str
-            else:
-                if flavor != DICT:
-                    # If not handled, do not check
-                    return return_schema
-
-                # Schema is a dict
-
-                # Check if we have to create a common definition and use as reference
-                if allow_reference and schema.as_reference:
-                    # Generate sub schema if not already done
-                    if schema.name not in definitions_by_name:
-                        definitions_by_name[schema.name] = {}  # Avoid infinite loop
-                        definitions_by_name[schema.name] = _json_schema(
-                            schema, is_main_schema=False, allow_reference=False
-                        )
-
-                    return_schema["$ref"] = "#/definitions/" + schema.name
-                else:
-                    required_keys = []
-                    expanded_schema = {}
-                    for key in s:
-                        if isinstance(key, Hook):
-                            continue
-
-                        def _get_key_description(key):
-                            """Get the description associated to a key (as specified in a Literal object). Return None if not a Literal"""
-                            if isinstance(key, Optional):
-                                return _get_key_description(key.schema)
-
-                            if isinstance(key, Literal):
-                                return key.description
-
-                            return None
-
-                        def _get_key_name(key):
-                            """Get the name of a key (as specified in a Literal object). Return the key unchanged if not a Literal"""
-                            if isinstance(key, Optional):
-                                return _get_key_name(key.schema)
-
-                            if isinstance(key, Literal):
-                                return key.schema
-
-                            return key
-
-                        sub_schema = _to_schema(s[key], ignore_extra_keys=i)
-                        key_name = _get_key_name(key)
-
-                        if isinstance(key_name, str):
-                            if not isinstance(key, Optional):
-                                required_keys.append(key_name)
-                            expanded_schema[key_name] = _json_schema(
-                                sub_schema, is_main_schema=False, description=_get_key_description(key)
-                            )
-                        elif isinstance(key_name, Or):
-                            # JSON schema does not support having a key named one name or another, so we just add both options
-                            # This is less strict because we cannot enforce that one or the other is required
-
-                            for or_key in key_name.args:
-                                expanded_schema[_get_key_name(or_key)] = _json_schema(
-                                    sub_schema, is_main_schema=False, description=_get_key_description(or_key)
-                                )
-
-                    return_schema.update(
-                        {
-                            "type": "object",
-                            "properties": expanded_schema,
-                            "required": required_keys,
-                            "additionalProperties": i,
-                        }
-                    )
-
-                if is_main_schema:
-                    return_schema.update({"$id": schema_id, "$schema": "http://json-schema.org/draft-07/schema#"})
-                    if self._name:
-                        return_schema["title"] = self._name
-
-                    if definitions_by_name:
-                        return_schema["definitions"] = {}
-                        for definition_name, definition in definitions_by_name.items():
-                            return_schema["definitions"][definition_name] = definition
-
-                if schema.description:
-                    return_schema["description"] = self.description
-
-            return _create_or_use_ref(return_schema)
-
-        return _json_schema(self, True)
-
-
->>>>>>> cfefb8ce
 class Optional(Schema):
     """Marker for an optional part of the validation Schema."""
 
@@ -1039,24 +809,15 @@
         raise SchemaForbiddenKeyError("Forbidden key encountered: %r in %r" % (nkey, data), error)
 
 
-class Literal(object):
+class Literal(Value):
     def __init__(self, value, description=None):
-        self._schema = value
-        self._description = description
+        super(Literal, self).__init__(value, description=description)
 
     def __str__(self):
-        return self._schema
+        return str(self._schema)
 
     def __repr__(self):
-        return 'Literal("' + self.schema + '", description="' + (self.description or "") + '")'
-
-    @property
-    def description(self):
-        return self._description
-
-    @property
-    def schema(self):
-        return self._schema
+        return 'Literal("' + str(self.schema) + '", description="' + (self.description or "") + '")'
 
 
 class Const(Schema):
